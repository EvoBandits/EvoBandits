# Copyright 2025 EvoBandits
#
# Licensed under the Apache License, Version 2.0 (the "License");
# you may not use this file except in compliance with the License.
# You may obtain a copy of the License at
#
#     http://www.apache.org/licenses/LICENSE-2.0
#
# Unless required by applicable law or agreed to in writing, software
# distributed under the License is distributed on an "AS IS" BASIS,
# WITHOUT WARRANTIES OR CONDITIONS OF ANY KIND, either express or implied.
# See the License for the specific language governing permissions and
# limitations under the License.

[package]
name = "py-evobandits"
<<<<<<< HEAD
version = "0.0.5"
=======
version = "0.0.6"
>>>>>>> 604f77e0
edition = "2021"

# See more keys and their definitions at https://doc.rust-lang.org/cargo/reference/manifest.html
[lib]
name = "evobandits"
crate-type = ["cdylib"]

[dependencies]
pyo3 = "0.25.0"
evobandits_rust = { package = "evobandits", path = "../evobandits" }<|MERGE_RESOLUTION|>--- conflicted
+++ resolved
@@ -14,11 +14,7 @@
 
 [package]
 name = "py-evobandits"
-<<<<<<< HEAD
-version = "0.0.5"
-=======
 version = "0.0.6"
->>>>>>> 604f77e0
 edition = "2021"
 
 # See more keys and their definitions at https://doc.rust-lang.org/cargo/reference/manifest.html
