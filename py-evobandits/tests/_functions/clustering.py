--- conflicted
+++ resolved
@@ -64,8 +64,7 @@
         },
     },
 ]
-<<<<<<< HEAD
-TRIALS_DF = pd.DataFrame(
+DF_EXAMPLE = pd.DataFrame(
     [
         {
             "n_best": 1,
@@ -87,8 +86,6 @@
         },
     ]
 )
-=======
->>>>>>> a08bec5a
 
 
 # Generate sample data
