# Copyright 2025 EvoBandits
#
# Licensed under the Apache License, Version 2.0 (the "License");
# you may not use this file except in compliance with the License.
# You may obtain a copy of the License at
#
#     http://www.apache.org/licenses/LICENSE-2.0
#
# Unless required by applicable law or agreed to in writing, software
# distributed under the License is distributed on an "AS IS" BASIS,
# WITHOUT WARRANTIES OR CONDITIONS OF ANY KIND, either express or implied.
# See the License for the specific language governing permissions and
# limitations under the License.

"""
Objective function and useful parameters for the multidimensional rosenbrock function
"""

import pandas as pd
from evobandits import Arm, IntParam

# Bounds and best Arm to mock EvoBandits optimization (two-dimensional, for n_best = 1)
BOUNDS = [(-5, 10), (-5, 10)]
ARM_BEST = [Arm([1, 1])]

# Params and expected result to mock a Study (two-dimensional, with n_best = 1)
PARAMS = {"number": IntParam(-5, 10, 2)}
<<<<<<< HEAD
TRIAL_BEST = [{"n_best": 1, "mean_reward": 0.0, "num_pulls": 0, "params": {"number": [1, 1]}}]
DF_BEST = pd.DataFrame(
    [{"n_best": 1, "mean_reward": 0.0, "num_pulls": 0, "params_number_0": 1, "params_number_1": 1}]
)
=======
TRIAL_BEST = [
    {"run_id": 0, "n_best": 1, "value": 0.0, "n_evaluations": 0, "params": {"number": [1, 1]}}
]
>>>>>>> a6181b6e


def function(number: list):
    return sum(
        [
            100 * (number[i + 1] - number[i] ** 2) ** 2 + (1 - number[i]) ** 2
            for i in range(len(number) - 1)
        ]
    )


if __name__ == "__main__":
    # Example usage
    result = function([1, 1])
    print(f"Value of the rosenbrock function: {result}")<|MERGE_RESOLUTION|>--- conflicted
+++ resolved
@@ -25,16 +25,21 @@
 
 # Params and expected result to mock a Study (two-dimensional, with n_best = 1)
 PARAMS = {"number": IntParam(-5, 10, 2)}
-<<<<<<< HEAD
-TRIAL_BEST = [{"n_best": 1, "mean_reward": 0.0, "num_pulls": 0, "params": {"number": [1, 1]}}]
-DF_BEST = pd.DataFrame(
-    [{"n_best": 1, "mean_reward": 0.0, "num_pulls": 0, "params_number_0": 1, "params_number_1": 1}]
-)
-=======
 TRIAL_BEST = [
     {"run_id": 0, "n_best": 1, "value": 0.0, "n_evaluations": 0, "params": {"number": [1, 1]}}
 ]
->>>>>>> a6181b6e
+DF_BEST = pd.DataFrame(
+    [
+        {
+            "run_id": 0,
+            "n_best": 1,
+            "value": 0.0,
+            "n_evaluations": 0,
+            "params_number_0": 1,
+            "params_number_1": 1,
+        }
+    ]
+)
 
 
 def function(number: list):
