# Copyright 2025 EvoBandits
#
# Licensed under the Apache License, Version 2.0 (the "License");
# you may not use this file except in compliance with the License.
# You may obtain a copy of the License at
#
#     http://www.apache.org/licenses/LICENSE-2.0
#
# Unless required by applicable law or agreed to in writing, software
# distributed under the License is distributed on an "AS IS" BASIS,
# WITHOUT WARRANTIES OR CONDITIONS OF ANY KIND, either express or implied.
# See the License for the specific language governing permissions and
# limitations under the License.

"""
Objective function and useful parameters for the multidimensional rosenbrock function
"""

<<<<<<< HEAD
import pandas as pd
from evobandits import Arm, IntParam

PARAMS_2D = {"number": IntParam(-5, 10, 2)}
BOUNDS_2D = [(-5, 10), (-5, 10)]
RESULTS_2D = [Arm([1, 1])]
BEST_TRIAL_2D = [{"n_best": 1, "mean_reward": 0.0, "num_pulls": 0, "params": {"number": [1, 1]}}]
TRIALS_DF_2D = pd.DataFrame(
    [{"n_best": 1, "mean_reward": 0.0, "num_pulls": 0, "params_number_0": 1, "params_number_1": 1}]
)
=======
from evobandits import Arm, IntParam

# Bounds and best Arm to mock EvoBandits optimization (two-dimensional, for n_best = 1)
BOUNDS = [(-5, 10), (-5, 10)]
ARM_BEST = [Arm([1, 1])]

# Params and expected result to mock a Study (two-dimensional, with n_best = 1)
PARAMS = {"number": IntParam(-5, 10, 2)}
TRIAL_BEST = [{"n_best": 1, "mean_reward": 0.0, "num_pulls": 0, "params": {"number": [1, 1]}}]
>>>>>>> a08bec5a


def function(number: list):
    return sum(
        [
            100 * (number[i + 1] - number[i] ** 2) ** 2 + (1 - number[i]) ** 2
            for i in range(len(number) - 1)
        ]
    )


if __name__ == "__main__":
    # Example usage
    result = function([1, 1])
    print(f"Value of the rosenbrock function: {result}")<|MERGE_RESOLUTION|>--- conflicted
+++ resolved
@@ -16,18 +16,7 @@
 Objective function and useful parameters for the multidimensional rosenbrock function
 """
 
-<<<<<<< HEAD
 import pandas as pd
-from evobandits import Arm, IntParam
-
-PARAMS_2D = {"number": IntParam(-5, 10, 2)}
-BOUNDS_2D = [(-5, 10), (-5, 10)]
-RESULTS_2D = [Arm([1, 1])]
-BEST_TRIAL_2D = [{"n_best": 1, "mean_reward": 0.0, "num_pulls": 0, "params": {"number": [1, 1]}}]
-TRIALS_DF_2D = pd.DataFrame(
-    [{"n_best": 1, "mean_reward": 0.0, "num_pulls": 0, "params_number_0": 1, "params_number_1": 1}]
-)
-=======
 from evobandits import Arm, IntParam
 
 # Bounds and best Arm to mock EvoBandits optimization (two-dimensional, for n_best = 1)
@@ -37,7 +26,9 @@
 # Params and expected result to mock a Study (two-dimensional, with n_best = 1)
 PARAMS = {"number": IntParam(-5, 10, 2)}
 TRIAL_BEST = [{"n_best": 1, "mean_reward": 0.0, "num_pulls": 0, "params": {"number": [1, 1]}}]
->>>>>>> a08bec5a
+DF_BEST = pd.DataFrame(
+    [{"n_best": 1, "mean_reward": 0.0, "num_pulls": 0, "params_number_0": 1, "params_number_1": 1}]
+)
 
 
 def function(number: list):
