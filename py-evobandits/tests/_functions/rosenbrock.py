--- conflicted
+++ resolved
@@ -24,13 +24,9 @@
 
 # Params and expected result to mock a Study (two-dimensional, with n_best = 1)
 PARAMS = {"number": IntParam(-5, 10, 2)}
-<<<<<<< HEAD
 TRIAL_BEST = [
-    {"run_id": 0, "best_id": 1, "mean_reward": 0.0, "num_pulls": 0, "params": {"number": [1, 1]}}
+    {"run_id": 0, "n_best": 1, "value": 0.0, "n_evaluations": 0, "params": {"number": [1, 1]}}
 ]
-=======
-TRIAL_BEST = [{"n_best": 1, "value": 0.0, "n_evaluations": 0, "params": {"number": [1, 1]}}]
->>>>>>> 9d307ec1
 
 
 def function(number: list):
