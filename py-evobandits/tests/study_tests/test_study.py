# Copyright 2025 EvoBandits
#
# Licensed under the Apache License, Version 2.0 (the "License");
# you may not use this file except in compliance with the License.
# You may obtain a copy of the License at
#
#     http://www.apache.org/licenses/LICENSE-2.0
#
# Unless required by applicable law or agreed to in writing, software
# distributed under the License is distributed on an "AS IS" BASIS,
# WITHOUT WARRANTIES OR CONDITIONS OF ANY KIND, either express or implied.
# See the License for the specific language governing permissions and
# limitations under the License.

from contextlib import nullcontext
from unittest.mock import create_autospec

import pytest
from evobandits import ALGORITHM_DEFAULT, EvoBandits, Study

from tests._functions import clustering as cl
from tests._functions import rosenbrock as rb


def test_algorithm_default():
    # the default algorithm should always be a new Evobandits instance without modifications
    assert ALGORITHM_DEFAULT == EvoBandits()


@pytest.mark.parametrize(
    "seed, kwargs, exp_algorithm",
    [
        [None, {"log": ("WARNING", "No seed provided")}, ALGORITHM_DEFAULT],
        [42, {}, ALGORITHM_DEFAULT],
        [42.0, {"exp": pytest.raises(TypeError)}, ALGORITHM_DEFAULT],
    ],
    ids=[
        "default",
        "default_with_seed",
        "fail_seed_type",
    ],
)
def test_study_init(seed, kwargs, exp_algorithm, caplog):
    # Extract expected exceptions and logs
    expectation = kwargs.pop("exp", nullcontext())
    log = kwargs.pop("log", None)

    # Initialize a Study and verify its properties
    with expectation:
        study = Study(seed, **kwargs)
        assert study.seed == seed
        assert study.algorithm == exp_algorithm
        assert study.objective is None
        assert study.params is None

        if log:
            level, msg = log
            matched = any(
                record.levelname == level and msg in record.message for record in caplog.records
            )
            assert matched, f"Expected {level} log containing '{msg}'"


@pytest.mark.parametrize(
    "objective, params, n_trials, kwargs",
    [
        [rb.function, rb.PARAMS, 1, {}],
        [
            cl.function,
            cl.PARAMS,
            2,
            {"n_best": 2, "optimize_ret": cl.ARMS_EXAMPLE, "exp_result": cl.TRIALS_EXAMPLE},
        ],
        [rb.function, rb.PARAMS, 1, {"maximize": True}],
        [rb.function, rb.PARAMS, 1, {"maximize": "False", "exp": pytest.raises(TypeError)}],
    ],
    ids=[
        "valid_default_testcase",
        "valid_clustering_testcase",
        "default_with_maximize",
        "invalid_maximize_type",
    ],
)
def test_optimize(objective, params, n_trials, kwargs):
    # Mock dependencies
    # Per default, and expected results from the rosenbrock testcase are used to mock EvoBandits.
<<<<<<< HEAD
    mock_algorithm = MagicMock()
=======
    mock_algorithm = create_autospec(EvoBandits, instance=True)
>>>>>>> 604f77e0
    mock_algorithm.optimize.return_value = kwargs.pop("optimize_ret", rb.ARM_BEST)
    exp_result = kwargs.pop("exp_result", rb.TRIAL_BEST)
    study = Study(seed=42, algorithm=mock_algorithm)  # seeding to avoid warning log

    # Extract expected exceptions
    expectation = kwargs.pop("exp", nullcontext())

    # Optimize a study and verify results
    with expectation:
        result = study.optimize(objective, params, n_trials, **kwargs)
        assert result == exp_result
        assert mock_algorithm.optimize.call_count == 1  # Always run algorithm once for now<|MERGE_RESOLUTION|>--- conflicted
+++ resolved
@@ -84,11 +84,7 @@
 def test_optimize(objective, params, n_trials, kwargs):
     # Mock dependencies
     # Per default, and expected results from the rosenbrock testcase are used to mock EvoBandits.
-<<<<<<< HEAD
-    mock_algorithm = MagicMock()
-=======
     mock_algorithm = create_autospec(EvoBandits, instance=True)
->>>>>>> 604f77e0
     mock_algorithm.optimize.return_value = kwargs.pop("optimize_ret", rb.ARM_BEST)
     exp_result = kwargs.pop("exp_result", rb.TRIAL_BEST)
     study = Study(seed=42, algorithm=mock_algorithm)  # seeding to avoid warning log
