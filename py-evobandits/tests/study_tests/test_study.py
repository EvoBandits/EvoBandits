--- conflicted
+++ resolved
@@ -85,16 +85,16 @@
                 "exp_result": [
                     {
                         "run_id": 0,
-                        "best_id": 1,
-                        "mean_reward": 0.0,
-                        "num_pulls": 0,
+                        "n_best": 1,
+                        "value": 0.0,
+                        "n_evaluations": 0,
                         "params": {"number": [1, 1]},
                     },
                     {
                         "run_id": 1,
-                        "best_id": 1,
-                        "mean_reward": 0.0,
-                        "num_pulls": 0,
+                        "n_best": 1,
+                        "value": 0.0,
+                        "n_evaluations": 0,
                         "params": {"number": [1, 1]},
                     },
                 ],
@@ -129,13 +129,9 @@
 
     # Optimize a study and verify results
     with expectation:
-<<<<<<< HEAD
-        study.optimize(objective, params, trials, **kwargs)
+        study.optimize(objective, params, n_trials, **kwargs)
 
         result = study.results
-=======
-        result = study.optimize(objective, params, n_trials, **kwargs)
->>>>>>> 9d307ec1
         assert result == exp_result
         assert mock_algorithm.optimize.call_count == kwargs.get("n_runs", 1)
 
