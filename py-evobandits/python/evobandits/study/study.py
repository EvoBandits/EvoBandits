--- conflicted
+++ resolved
@@ -13,14 +13,10 @@
 # limitations under the License.
 
 from collections.abc import Callable, Mapping
-<<<<<<< HEAD
 from functools import cached_property
 from os import urandom
 from statistics import mean
-from typing import TypeAlias
-=======
 from typing import Any, TypeAlias
->>>>>>> 50b62623
 
 from evobandits import logging
 from evobandits.evobandits import (
@@ -118,12 +114,8 @@
         trials: int,
         maximize: bool = False,
         n_best: int = 1,
-<<<<<<< HEAD
         n_runs: int = 1,
-    ) -> None:
-=======
     ) -> list[dict[str, Any]]:
->>>>>>> 50b62623
         """
         Optimize the objective function.
 
