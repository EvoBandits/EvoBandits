# Copyright 2025 EvoBandits
#
# Licensed under the Apache License, Version 2.0 (the "License");
# you may not use this file except in compliance with the License.
# You may obtain a copy of the License at
#
#     http://www.apache.org/licenses/LICENSE-2.0
#
# Unless required by applicable law or agreed to in writing, software
# distributed under the License is distributed on an "AS IS" BASIS,
# WITHOUT WARRANTIES OR CONDITIONS OF ANY KIND, either express or implied.
# See the License for the specific language governing permissions and
# limitations under the License.

from collections.abc import Callable, Mapping
from functools import cached_property
from statistics import mean
from typing import TypeAlias

from evobandits import logging
from evobandits.evobandits import (
    EvoBandits,
)
from evobandits.params import BaseParam

_logger = logging.get_logger(__name__)


ParamsType: TypeAlias = Mapping[str, BaseParam]


ALGORITHM_DEFAULT = EvoBandits()


class Study:
    """
    A Study represents an optimization task consisting of a set of trials.

    This class provides interfaces to optimize an objective function within specified bounds
    and to manage user-defined attributes related to the study.
    """

    def __init__(self, seed: int | None = None, algorithm=ALGORITHM_DEFAULT) -> None:
        """
        Initialize a Study instance.

        Args:
            seed: The seed for the Study. Defaults to None (use system entropy).
            algorithm: The optimization algorithm to use. Defaults to EvoBandits.
        """
        if seed is None:
            _logger.warning("No seed provided. Results will not be reproducible.")
        elif not isinstance(seed, int):
            raise TypeError(f"Seed must be integer: {seed}")

        self.seed: int | None = seed
        self.algorithm = algorithm  # ToDo Issue #23: type and input validation
        self.objective: Callable | None = None  # ToDo Issue #23: type and input validation
        self.params: ParamsType | None = None  # ToDo Issue #23: Input validation
        self.results: list = []

        # 1 for minimization, -1 for maximization to avoid repeated branching during optimization.
        self._direction: int = 1

    def _collect_bounds(self) -> list[tuple[int, int]]:
        """
        Collects the bounds of all parameters in the study.

        Returns:
            list[tuple[int, int]]: A list of tuples representing the bounds for each parameter.
        """
        bounds = []
        for param in self.params.values():
            bounds.extend(param.bounds)
        return bounds

    def _decode(self, action_vector: list) -> dict:
        """
        Decodes an action vector to a dictionary that contains the solution for each parameter.

        Args:
            action_vector (list): A list of actions to map.

        Returns:
            dict: The distinct solution for the action vector, formatted as dictionary.
        """
        result = {}
        idx = 0
        for key, param in self.params.items():
            result[key] = param.decode(action_vector[idx : idx + param.size])
            idx += param.size
        return result

    def _evaluate(self, action_vector: list) -> float:
        """
        Execute a trial with the given action vector.

        Args:
            action_vector (list): A list of actions to execute.

        Returns:
            float: The result of the objective function.
        """
        solution = self._decode(action_vector)
        evaluation = self._direction * self.objective(**solution)
        return evaluation

    def optimize(
        self,
        objective: Callable,
        params: ParamsType,
        trials: int,
        maximize: bool = False,
        n_best: int = 1,
<<<<<<< HEAD
        n_runs: int = 1,
    ) -> None:
=======
    ) -> list:
>>>>>>> e4bfdae1
        """
        Optimize the objective function.

        The optimization process involves selecting suitable hyperparameter values within
        specified bounds and running the objective function for a given number of trials.

        Args:
            objective (Callable): The objective function to optimize.
            params (dict): A dictionary of parameters with their bounds.
            trials (int): The number of trials to run.
            maximize (bool): Indicates if objective is maximized. Default is False.
            n_best (int): The number of results to return per run. Default is 1.
            n_runs (int): The number of times optimization is repeated. Default is 1.

        Returns:
            dict: The best parameter values found during optimization.
        """
        if not isinstance(maximize, bool):
            raise TypeError(f"maximize must be a bool, got {type(maximize)}.")
        self._direction = -1 if maximize else 1

        if not isinstance(n_runs, int):
            raise TypeError(f"n_runs must be a int larger than 0, got {type(n_runs)}.")
        if n_runs < 1:
            raise ValueError(f"n_runs must be a int larger than 0, got {n_runs}.")

        self.objective = objective
        self.params = params
        bounds = self._collect_bounds()

        for run_id in range(n_runs):
            seed = self.seed + run_id  # Ensure different entropy for each run
            algorithm = self.algorithm.clone()
            best_arms = algorithm.optimize(self._evaluate, bounds, trials, n_best, seed)

            for best_id, arm in enumerate(best_arms, start=1):
                result = arm.to_dict
                action_vector = result.pop("action_vector")
                result["params"] = self._decode(action_vector)
                result["best_id"] = best_id
                result["run_id"] = run_id
                self.results.append(result)

    @cached_property
    def best_mean_reward(self) -> float:
        if not self.results:
            raise AttributeError("Study has no results. Run study.optimize() first.")
        return max(self.results, key=lambda r: -self._direction * r["mean_reward"])["mean_reward"]

    @cached_property
    def mean_mean_reward(self) -> float:
        if not self.results:
            raise AttributeError("Study has no results. Run study.optimize() first.")
        return mean([r["mean_reward"] for r in self.results])

    @cached_property
    def best_params(self) -> ParamsType:
        if not self.results:
            raise AttributeError("Study has no results. Run study.optimize() first.")
        # Return first match (stable) with best reward
        for r in self.results:
            if r["mean_reward"] == self.best_mean_reward:
                return r["params"]<|MERGE_RESOLUTION|>--- conflicted
+++ resolved
@@ -112,12 +112,8 @@
         trials: int,
         maximize: bool = False,
         n_best: int = 1,
-<<<<<<< HEAD
         n_runs: int = 1,
-    ) -> None:
-=======
     ) -> list:
->>>>>>> e4bfdae1
         """
         Optimize the objective function.
 
