--- conflicted
+++ resolved
@@ -13,12 +13,9 @@
 # limitations under the License.
 
 from collections.abc import Callable, Mapping
-<<<<<<< HEAD
 from functools import cached_property
 from os import urandom
 from statistics import mean
-=======
->>>>>>> 604f77e0
 from typing import Any, TypeAlias
 
 from evobandits import logging
@@ -117,14 +114,10 @@
         n_trials: int,
         maximize: bool = False,
         n_best: int = 1,
-<<<<<<< HEAD
         n_runs: int = 1,
     ) -> None:
-=======
-    ) -> list[dict[str, Any]]:
->>>>>>> 604f77e0
         """
-        Optimize the objective function.
+        Optimize the objective function, saving results to `study.results`.
 
         The optimization process involves selecting suitable hyperparameter values within
         specified bounds and running the objective function for a given number of trials.
@@ -135,13 +128,7 @@
             n_trials (int): The number of evaluations to perform on the objective.
             maximize (bool): Indicates if objective is maximized. Default is False.
             n_best (int): The number of results to return per run. Default is 1.
-<<<<<<< HEAD
             n_runs (int): The number of times optimization is repeated. Default is 1.
-=======
-
-        Returns:
-            list[dict[str, Any]]: A list of best results found during optimization.
->>>>>>> 604f77e0
         """
         if not isinstance(maximize, bool):
             raise TypeError(f"maximize must be a bool, got {type(maximize)}.")
@@ -155,7 +142,6 @@
         self.objective = objective
         self.params = params
         bounds = self._collect_bounds()
-<<<<<<< HEAD
 
         for run_id in range(n_runs):
             seed = self.seed + run_id  # Ensure different entropy for each run
@@ -207,17 +193,4 @@
         # Return first match (stable) with best reward
         for r in self.results:
             if r["value"] == self.best_value:
-                return r["params"]
-=======
-        best_arms = self.algorithm.optimize(self._evaluate, bounds, n_trials, n_best, self.seed)
-
-        best_results = []
-        for i, arm in enumerate(best_arms, start=1):
-            result = arm.to_dict
-            action_vector = result.pop("action_vector")
-            result["params"] = self._decode(action_vector)
-            result["n_best"] = i
-            best_results.append(result)
-
-        return best_results
->>>>>>> 604f77e0
+                return r["params"]