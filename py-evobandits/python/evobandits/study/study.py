# Copyright 2025 EvoBandits
#
# Licensed under the Apache License, Version 2.0 (the "License");
# you may not use this file except in compliance with the License.
# You may obtain a copy of the License at
#
#     http://www.apache.org/licenses/LICENSE-2.0
#
# Unless required by applicable law or agreed to in writing, software
# distributed under the License is distributed on an "AS IS" BASIS,
# WITHOUT WARRANTIES OR CONDITIONS OF ANY KIND, either express or implied.
# See the License for the specific language governing permissions and
# limitations under the License.

from collections.abc import Callable, Mapping
from inspect import signature
from random import Random
from statistics import mean
from typing import Any, TypeAlias

from evobandits import logging
from evobandits.evobandits import GMAB
from evobandits.params import BaseParam

_logger = logging.get_logger(__name__)


ParamsType: TypeAlias = Mapping[str, BaseParam]


ALGORITHM_DEFAULT = GMAB()


class Study:
    """
    A Study represents an optimization task.

    This class provides interfaces to optimize an objective function within specified bounds
    and to manage user-defined attributes related to the study.
    """

    def __init__(self, seed: int | None = None, algorithm: GMAB = ALGORITHM_DEFAULT) -> None:
        """
        Initializes a Study instance.

        Args:
            seed: The seed for the Study. Defaults to None (uses system entropy).
            algorithm: The optimization algorithm to use. Defaults to GMAB.
        """
        if seed is None:
            _logger.warning("No seed provided. Results will not be reproducible.")
        elif not isinstance(seed, int):
            raise TypeError(f"Seed must be integer: {seed}")

        self.seed: int | None = seed
        self.algorithm: GMAB = algorithm
        self.results: list[dict[str, Any]] = []

        # 1 for minimization, -1 for maximization to avoid repeated branching during optimization.
        self._direction: int = 1
        self._params: ParamsType
        self._objective: Callable
        self._seeded_call = None
        self._rng = None

    def _collect_bounds(self) -> list[tuple[int, int]]:
        """
        Collects the bounds of the parameter configuration saved to `self._params`.

        Returns:
            The bounds, a list of (lower_bound, upper_bound) tuples for all parameters.
        """
        bounds = []
        for param in self._params.values():
            bounds.extend(param.bounds)
        return bounds

    def _decode(self, action_vector: list[int]) -> dict[str, Any]:
        """
        Decodes an action vector into a dictionary mapping parameter names to their decoded values.

        Args:
            action_vector: The encoded representation of parameter values.

        Returns:
            A dictionary of parameter names and their decoded values.
        """
        result = {}
        idx = 0
        for key, param in self._params.items():
            result[key] = param.decode(action_vector[idx : idx + param.size])
            idx += param.size
        return result

    def _generate_seed(self) -> int:
        """Returns a random seed for objective evaluations."""
        return self.rng.randint(0, 2**32 - 1)

    def _evaluate(self, action_vector: list[int]) -> float:
        """
        Execute a trial with the given action vector.

        Args:
            action_vector: The encoded representation of parameter values.

        Returns:
            The value from a single evaluation of the objective function.
        """
        solution = self._decode(action_vector)

        if self.seeded_call:
            solution.update({"seed": self._generate_seed()})

        evaluation = self._direction * self._objective(**solution)
        return evaluation

    def optimize(
        self,
        objective: Callable,
        params: ParamsType,
        n_trials: int,
        maximize: bool = False,
        n_best: int = 1,
        n_runs: int = 1,
    ) -> None:
        """
        Optimize the objective function, saving results to `study.results`.

        The optimization process involves selecting suitable hyperparameter values within
        specified bounds and running the objective function for a given number of trials.

        Args:
            objective: The objective function to optimize.
            params: A dictionary of parameters with their bounds.
            n_trials: The number of evaluations to perform on the objective.
            maximize: Indicates if objective is maximized. Default is False.
            n_best: The number of results to return per run. Default is 1.
            n_runs: The number of times optimization is repeated. Default is 1.
        """
        if not isinstance(maximize, bool):
            raise TypeError(f"maximize must be a bool, got {type(maximize)}.")
        self._direction = -1 if maximize else 1

        if not isinstance(n_runs, int):
            raise TypeError(f"n_runs must be an int larger than 0, got {type(n_runs)}.")
        if n_runs < 1:
            raise ValueError(f"n_runs must be an int larger than 0, got {n_runs}.")

        if not isinstance(params, Mapping):
            raise TypeError(f"params must be a mapping, got {type(params)}.")
        for k, v in params.items():
            if not isinstance(k, str):
                raise TypeError(f"Parameter key must be str, got {type(k)}.")
            if not isinstance(v, BaseParam):
                raise TypeError(f"Parameter '{k}' must implement BaseParam, got {type(v)}.")
        if "seed" in params.keys():
            raise ValueError(
<<<<<<< HEAD
                "A parameter named 'seed' was found in the decision space at `study.params`."
                "Using 'seed' as parameter can cause conflicts with the internal rng used by"
=======
                "A parameter named 'seed' was found in the decision space at `study.params`. "
                "Using 'seed' as a parameter can cause conflicts with the internal RNG used by "
>>>>>>> 7ba629ce
                "the Study. Please consider renaming this parameter to avoid ambiguity."
            )
        self._params = params

        # input validation for objective, n_trials, n_best is managed by 'self.algorithm'
        self._objective = objective

        bounds = self._collect_bounds()

        for run_id in range(n_runs):
            seed = self._generate_seed()  # new entropy for each seeded run
            algorithm = self.algorithm.clone()
            best_arms = algorithm.optimize(self._evaluate, bounds, n_trials, n_best, seed)

            for n_best, arm in enumerate(best_arms, start=1):
                result = arm.to_dict
                action_vector = result.pop("action_vector")
                result["params"] = self._decode(action_vector)
                result["n_best"] = n_best
                result["run_id"] = run_id
                self.results.append(result)

    @property
    def seeded_call(self) -> bool:
        """
        Indicates whether a seed is passed to the objective function during evaluation.

        Returns:
            True if `self.seed` is set and the `_objective` function accepts a 'seed';
            False otherwise.
        """
<<<<<<< HEAD
        if not self._seeded_call:
=======
        if self._seeded_call is None:
>>>>>>> 7ba629ce
            self._seeded_call = (
                self.seed is not None and "seed" in signature(self._objective).parameters
            )
        return self._seeded_call

    @property
    def rng(self) -> Random:
        """
        The Study's generator (RNG) instance.

        If a seed was provided at initialization, the RNG is seeded with it for reproducibility.
        Otherwise, a new RNG instance using system entropy is created.

        Returns:
            The RNG instance used for generating random numbers.
        """
        if not self._rng:
            self._rng = Random(self.seed) if self.seed else Random()
        return self._rng

    @property
    def best_value(self) -> float:
        """
        Returns the best value found during optimization.

        Returns:
            The best value among `study.results`.
        """
        if not self.results:
            raise AttributeError("Study has no results. Run study.optimize() first.")
        return max(self.results, key=lambda r: -self._direction * r["value"])["value"]

    @property
    def mean_value(self) -> float:
        """
        Returns the mean value of all results found during optimization.

        Returns:
            The mean value of `study.results`.
        """
        if not self.results:
            raise AttributeError("Study has no results. Run study.optimize() first.")
        return mean([r["value"] for r in self.results])

    @property
    def best_solution(self) -> dict[str, Any]:
        """
        Returns the best solution found during optimization.

        Returns:
            The solution (as a dictionary) that yielded `study.best_value`.
        """
        if not self.results:
            raise AttributeError("Study has no results. Run study.optimize() first.")
        return next(r for r in self.results if r["value"] == self.best_value)

    @property
    def best_params(self) -> dict[str, Any]:
        """
        Returns the parameter set corresponding to the best value found during optimization.

        Returns:
            The parameters (as a dictionary) that yielded `study.best_value`.
        """
        return self.best_solution["params"]<|MERGE_RESOLUTION|>--- conflicted
+++ resolved
@@ -155,13 +155,8 @@
                 raise TypeError(f"Parameter '{k}' must implement BaseParam, got {type(v)}.")
         if "seed" in params.keys():
             raise ValueError(
-<<<<<<< HEAD
-                "A parameter named 'seed' was found in the decision space at `study.params`."
-                "Using 'seed' as parameter can cause conflicts with the internal rng used by"
-=======
                 "A parameter named 'seed' was found in the decision space at `study.params`. "
                 "Using 'seed' as a parameter can cause conflicts with the internal RNG used by "
->>>>>>> 7ba629ce
                 "the Study. Please consider renaming this parameter to avoid ambiguity."
             )
         self._params = params
@@ -193,11 +188,7 @@
             True if `self.seed` is set and the `_objective` function accepts a 'seed';
             False otherwise.
         """
-<<<<<<< HEAD
-        if not self._seeded_call:
-=======
         if self._seeded_call is None:
->>>>>>> 7ba629ce
             self._seeded_call = (
                 self.seed is not None and "seed" in signature(self._objective).parameters
             )
