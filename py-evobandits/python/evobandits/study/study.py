--- conflicted
+++ resolved
@@ -131,11 +131,7 @@
             n_trials (int): The number of evaluations to perform on the objective.
             maximize (bool): Indicates if objective is maximized. Default is False.
             n_best (int): The number of results to return per run. Default is 1.
-<<<<<<< HEAD
-
-=======
             n_runs (int): The number of times optimization is repeated. Default is 1.
->>>>>>> a6181b6e
         """
         if not isinstance(maximize, bool):
             raise TypeError(f"maximize must be a bool, got {type(maximize)}.")
@@ -149,37 +145,6 @@
         self.objective = objective
         self.params = params
         bounds = self._collect_bounds()
-<<<<<<< HEAD
-        best_arms = self.algorithm.optimize(self._evaluate, bounds, trials, n_best, self.seed)
-
-        for i, arm in enumerate(best_arms, start=1):
-            result = arm.to_dict
-            action_vector = result.pop("action_vector")
-            result["params"] = self._decode(action_vector)
-            result["n_best"] = i
-            self.results.append(result)
-
-    def results_df(self) -> pd.DataFrame:
-        if not self.results:
-            raise AttributeError("Cannot access results. Run study.optimize() to generate.")
-
-        processed_results = []
-
-        for result in self.results:
-            row = result.copy()
-            params = row.pop("params")
-
-            for key, value in params.items():
-                if isinstance(value, list):
-                    for i, v in enumerate(value):
-                        row[f"params_{key}_{i}"] = v
-                else:
-                    row[f"params_{key}"] = value
-
-            processed_results.append(row)
-
-        return pd.DataFrame(processed_results)
-=======
 
         for run_id in range(n_runs):
             seed = self.seed + run_id  # Ensure different entropy for each run
@@ -214,4 +179,24 @@
         for r in self.results:
             if r["value"] == self.best_value:
                 return r["params"]
->>>>>>> a6181b6e
+
+    def results_df(self) -> pd.DataFrame:
+        if not self.results:
+            raise AttributeError("Cannot access results. Run study.optimize() to generate.")
+
+        processed_results = []
+
+        for result in self.results:
+            row = result.copy()
+            params = row.pop("params")
+
+            for key, value in params.items():
+                if isinstance(value, list):
+                    for i, v in enumerate(value):
+                        row[f"params_{key}_{i}"] = v
+                else:
+                    row[f"params_{key}"] = value
+
+            processed_results.append(row)
+
+        return pd.DataFrame(processed_results)