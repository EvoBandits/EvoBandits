--- conflicted
+++ resolved
@@ -47,7 +47,6 @@
     }
 }
 
-<<<<<<< HEAD
 #[pyclass]
 struct Arm {
     arm: RustArm,
@@ -95,11 +94,8 @@
     }
 }
 
-#[pyclass]
-=======
 #[pyclass(eq)]
 #[derive(Debug, PartialEq)]
->>>>>>> e7a9b9be
 struct EvoBandits {
     evobandits: RustEvoBandits,
 }
