--- conflicted
+++ resolved
@@ -58,27 +58,16 @@
 
 pub struct Gmab<F: OptimizationFn> {
     sample_average_tree: SortedMultiMap<FloatKey, i32>,
-<<<<<<< HEAD
     arm_memory: Vec<Arm>,
-    lookup_tabel: HashMap<Vec<i32>, i32>,
-=======
-    arm_memory: Vec<Arm<F>>,
     lookup_table: HashMap<Vec<i32>, i32>,
->>>>>>> 2f6dd6d7
     genetic_algorithm: GeneticAlgorithm<F>,
     current_indexes: Vec<i32>,
 }
 
 impl<F: OptimizationFn + Clone> Gmab<F> {
-<<<<<<< HEAD
     fn get_arm_index(&self, individual: &Arm) -> i32 {
         match self
-            .lookup_tabel
-=======
-    fn get_arm_index(&self, individual: &Arm<F>) -> i32 {
-        match self
             .lookup_table
->>>>>>> 2f6dd6d7
             .get(&individual.get_action_vector().to_vec())
         {
             Some(&index) => index,
@@ -109,13 +98,8 @@
             upper_bound,
         );
 
-<<<<<<< HEAD
         let mut arm_memory: Vec<Arm> = Vec::new();
-        let mut lookup_tabel: HashMap<Vec<i32>, i32> = HashMap::new();
-=======
-        let mut arm_memory: Vec<Arm<F>> = Vec::new();
         let mut lookup_table: HashMap<Vec<i32>, i32> = HashMap::new();
->>>>>>> 2f6dd6d7
         let mut sample_average_tree: SortedMultiMap<FloatKey, i32> = SortedMultiMap::new();
 
         for (index, individual) in genetic_algorithm.get_individuals().iter_mut().enumerate() {
@@ -178,11 +162,7 @@
                 (self.arm_memory[*arm_index as usize].get_mean_reward() - ucb_norm_min)
                     / (ucb_norm_max - ucb_norm_min);
             let penalty_term: f64 = (2.0
-<<<<<<< HEAD
-                * (self.genetic_algorithm.get_simulations_used() as f64).ln() as f64
-=======
                 * (self.genetic_algorithm.get_simulations_used() as f64).ln()
->>>>>>> 2f6dd6d7
                 / self.arm_memory[*arm_index as usize].get_num_pulls() as f64)
                 .sqrt();
             let ucb_value: f64 = transformed_sample_mean + penalty_term;
@@ -208,11 +188,7 @@
                 &FloatKey(self.arm_memory[arm_index as usize].get_mean_reward()),
                 &arm_index,
             );
-<<<<<<< HEAD
             self.arm_memory[arm_index as usize].pull(&self.genetic_algorithm.opti_function);
-=======
-            self.arm_memory[arm_index as usize].pull();
->>>>>>> 2f6dd6d7
             self.genetic_algorithm.update_simulations_used(1);
             self.sample_average_tree.insert(
                 FloatKey(self.arm_memory[arm_index as usize].get_mean_reward()),
@@ -222,11 +198,7 @@
             individual.pull(&self.genetic_algorithm.opti_function);
             self.genetic_algorithm.update_simulations_used(1);
             self.arm_memory.push(individual.clone());
-<<<<<<< HEAD
-            self.lookup_tabel.insert(
-=======
             self.lookup_table.insert(
->>>>>>> 2f6dd6d7
                 individual.get_action_vector().to_vec(),
                 self.arm_memory.len() as i32 - 1,
             );
@@ -261,13 +233,8 @@
             // mutate automatically removes duplicates
             let mutated_pop = self.genetic_algorithm.mutate(&crossover_pop);
 
-<<<<<<< HEAD
-            for individual_index in 0..mutated_pop.len() {
-                let arm_index = self.get_arm_index(&mutated_pop[individual_index]);
-=======
             for individual in mutated_pop {
                 let arm_index = self.get_arm_index(&individual);
->>>>>>> 2f6dd6d7
 
                 // check if arm is in current population
                 if self.current_indexes.contains(&arm_index) {
@@ -384,26 +351,6 @@
             count += 1;
         }
         assert_eq!(count, 10);
-<<<<<<< HEAD
-    }
-
-    #[test]
-    fn test_gmab_get_arm_index_with_empty() {
-        let gmab = Gmab::new(
-            mock_opti_function,
-            10,
-            0.1,
-            0.9,
-            0.5,
-            100,
-            2,
-            vec![0, 0],
-            vec![10, 10],
-        );
-        let arm = Arm::new(&vec![1, 2]);
-        assert_eq!(gmab.get_arm_index(&arm), -1);
-=======
->>>>>>> 2f6dd6d7
     }
 
     #[test]
@@ -421,11 +368,7 @@
         );
         let arm = Arm::new(&vec![1, 2]);
         gmab.arm_memory.push(arm.clone());
-<<<<<<< HEAD
-        gmab.lookup_tabel
-=======
         gmab.lookup_table
->>>>>>> 2f6dd6d7
             .insert(arm.get_action_vector().to_vec(), 0);
         assert_eq!(gmab.get_arm_index(&arm), 0);
     }
@@ -478,20 +421,12 @@
 
         let arm = Arm::new(&vec![1, 2]);
         gmab.arm_memory.push(arm.clone());
-<<<<<<< HEAD
-        gmab.lookup_tabel
-=======
         gmab.lookup_table
->>>>>>> 2f6dd6d7
             .insert(arm.get_action_vector().to_vec(), 0);
 
         let arm2 = Arm::new(&vec![1, 2]);
         gmab.arm_memory.push(arm2.clone());
-<<<<<<< HEAD
-        gmab.lookup_tabel
-=======
         gmab.lookup_table
->>>>>>> 2f6dd6d7
             .insert(arm2.get_action_vector().to_vec(), 1);
 
         gmab.sample_and_update(0, arm.clone());
@@ -516,11 +451,7 @@
 
         let arm = Arm::new(&vec![1, 2]);
         gmab.arm_memory.push(arm.clone());
-<<<<<<< HEAD
-        gmab.lookup_tabel
-=======
         gmab.lookup_table
->>>>>>> 2f6dd6d7
             .insert(arm.get_action_vector().to_vec(), 0);
 
         gmab.sample_and_update(0, arm.clone());
@@ -528,11 +459,7 @@
         assert_eq!(gmab.arm_memory[0].get_num_pulls(), 2);
         assert_eq!(gmab.arm_memory[0].get_mean_reward(), 0.0);
         assert_eq!(
-<<<<<<< HEAD
-            gmab.lookup_tabel.get(&arm.get_action_vector().to_vec()),
-=======
             gmab.lookup_table.get(&arm.get_action_vector().to_vec()),
->>>>>>> 2f6dd6d7
             Some(&0)
         );
     }
