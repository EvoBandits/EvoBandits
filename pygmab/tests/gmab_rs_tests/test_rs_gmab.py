from contextlib import nullcontext

import pytest
from gmab import Gmab

<<<<<<< HEAD
from tests._functions import rosenbrock

SEED = 42


=======
SEED = 42


def rb_function(number: list):
    return sum(
        [
            100 * (number[i + 1] - number[i] ** 2) ** 2 + (1 - number[i]) ** 2
            for i in range(len(number) - 1)
        ]
    )


>>>>>>> f145a1b0
@pytest.mark.parametrize(
    "bounds, budget, kwargs",
    [
        [[(0, 100), (0, 100)] * 5, 100, {}],
        [[(0, 100), (0, 100)] * 5, 100, {"seed": SEED}],
        [[(0, 100), (0, 100)] * 5, 100, {"seed": float(SEED), "exp": pytest.raises(TypeError)}],
        [[(0, 1), (0, 1)], None, {"exp": pytest.raises(RuntimeError)}],
    ],
    ids=[
        "success",
        "success_with_seed",
        "fail_seed_value",
        "fail_population_size",
    ],
)
def test_gmab(bounds, budget, kwargs):
    expectation = kwargs.pop("exp", nullcontext())
    with expectation:
<<<<<<< HEAD
        gmab = Gmab(rosenbrock.function, bounds, **kwargs)
=======
        gmab = Gmab(rb_function, bounds, **kwargs)
>>>>>>> f145a1b0
        _ = gmab.optimize(budget)<|MERGE_RESOLUTION|>--- conflicted
+++ resolved
@@ -3,26 +3,11 @@
 import pytest
 from gmab import Gmab
 
-<<<<<<< HEAD
 from tests._functions import rosenbrock
 
 SEED = 42
 
 
-=======
-SEED = 42
-
-
-def rb_function(number: list):
-    return sum(
-        [
-            100 * (number[i + 1] - number[i] ** 2) ** 2 + (1 - number[i]) ** 2
-            for i in range(len(number) - 1)
-        ]
-    )
-
-
->>>>>>> f145a1b0
 @pytest.mark.parametrize(
     "bounds, budget, kwargs",
     [
@@ -41,9 +26,5 @@
 def test_gmab(bounds, budget, kwargs):
     expectation = kwargs.pop("exp", nullcontext())
     with expectation:
-<<<<<<< HEAD
-        gmab = Gmab(rosenbrock.function, bounds, **kwargs)
-=======
         gmab = Gmab(rb_function, bounds, **kwargs)
->>>>>>> f145a1b0
         _ = gmab.optimize(budget)