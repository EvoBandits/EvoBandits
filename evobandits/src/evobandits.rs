use crate::arm::{Arm, OptimizationFn};
use crate::genetic::GeneticAlgorithm;
use crate::sorted_multi_map::{FloatKey, SortedMultiMap};
use rand::prelude::SliceRandom;
use rand::rngs::StdRng;
use rand::{RngCore, SeedableRng};
use std::collections::HashMap;

pub struct EvoBandits {
    sample_average_tree: SortedMultiMap<FloatKey, i32>,
    arm_memory: Vec<Arm>,
    lookup_table: HashMap<Vec<i32>, i32>,
    genetic_algorithm: GeneticAlgorithm,
}

impl EvoBandits {
    pub fn new(genetic_algorithm: GeneticAlgorithm) -> EvoBandits {
        let arm_memory: Vec<Arm> = Vec::new();
        let lookup_table: HashMap<Vec<i32>, i32> = HashMap::new();
        let sample_average_tree: SortedMultiMap<FloatKey, i32> = SortedMultiMap::new();

        EvoBandits {
            sample_average_tree,
            arm_memory,
            lookup_table,
            genetic_algorithm,
        }
    }

    fn get_arm_index(&self, individual: &Arm) -> i32 {
        match self
            .lookup_table
            .get(&individual.get_action_vector().to_vec())
        {
            Some(&index) => index,
            None => -1,
        }
    }

    fn max_number_pulls(&self) -> i32 {
        let mut max_number_pulls = 0;
        for arm in &self.arm_memory {
            if arm.get_num_pulls() > max_number_pulls {
                max_number_pulls = arm.get_num_pulls();
            }
        }
        max_number_pulls
    }

    fn find_best_ucb(&self, simulations_used: usize) -> i32 {
        let arm_index_ucb_norm_min: i32 = *self.sample_average_tree.iter().next().unwrap().1;
        let ucb_norm_min: f64 = self.arm_memory[arm_index_ucb_norm_min as usize].get_mean_reward();

        let max_number_pulls = self.max_number_pulls();

        let mut ucb_norm_max: f64 = ucb_norm_min;

        for (_ucb_norm, arm_index) in self.sample_average_tree.iter() {
            ucb_norm_max = f64::max(
                ucb_norm_max,
                self.arm_memory[*arm_index as usize].get_mean_reward(),
            );

            // checks if we are still in the non dominated-set (current mean <= mean_max_pulls)
            if self.arm_memory[*arm_index as usize].get_num_pulls() == max_number_pulls {
                break;
            }
        }

        // find the solution of non-dominated set with the lowest associated UCB value
        let mut best_arm_index: i32 = 0;
        let mut best_ucb_value: f64 = f64::MAX;

        for (_ucb_norm, arm_index) in self.sample_average_tree.iter() {
            if ucb_norm_max == ucb_norm_min {
                best_arm_index = *arm_index;
            }

            // transform sample mean to interval [0,1]
            let transformed_sample_mean: f64 =
                (self.arm_memory[*arm_index as usize].get_mean_reward() - ucb_norm_min)
                    / (ucb_norm_max - ucb_norm_min);
            let penalty_term: f64 = (2.0 * (simulations_used as f64).ln()
                / self.arm_memory[*arm_index as usize].get_num_pulls() as f64)
                .sqrt();
            let ucb_value: f64 = transformed_sample_mean + penalty_term;

            // new best solution found
            if ucb_value < best_ucb_value {
                best_arm_index = *arm_index;
                best_ucb_value = ucb_value;
            }

            // checks if we are still in the non dominated-set (current mean <= mean_max_pulls)
            if self.arm_memory[*arm_index as usize].get_num_pulls() == max_number_pulls {
                break;
            }
        }

        best_arm_index
    }

    fn sample_and_update<F: OptimizationFn>(
        &mut self,
        arm_index: i32,
        mut individual: Arm,
        opti_function: &F,
    ) {
        if arm_index >= 0 {
            self.sample_average_tree.delete(
                &FloatKey::new(self.arm_memory[arm_index as usize].get_mean_reward()),
                &arm_index,
            );
            self.arm_memory[arm_index as usize].pull(opti_function);
            self.sample_average_tree.insert(
                FloatKey::new(self.arm_memory[arm_index as usize].get_mean_reward()),
                arm_index,
            );
        } else {
            individual.pull(opti_function);
            self.arm_memory.push(individual.clone());
            self.lookup_table.insert(
                individual.get_action_vector().to_vec(),
                self.arm_memory.len() as i32 - 1,
            );
            self.sample_average_tree.insert(
                FloatKey::new(individual.get_mean_reward()),
                self.arm_memory.len() as i32 - 1,
            );
        }
    }

    fn initialize_population<F: OptimizationFn>(&mut self, seed: u64, opti_function: &F) {
        let mut initial_population = self.genetic_algorithm.generate_new_population(seed);

        for (index, individual) in initial_population.iter_mut().enumerate() {
            individual.pull(opti_function);
            self.arm_memory.push(individual.clone());
            self.lookup_table
                .insert(individual.get_action_vector().to_vec(), index as i32);
            self.sample_average_tree
                .insert(FloatKey::new(individual.get_mean_reward()), index as i32);
        }
    }

    pub fn optimize<F: OptimizationFn>(
        &mut self,
        opti_function: F,
        bounds: Vec<(i32, i32)>,
        simulation_budget: usize,
        seed: Option<u64>,
    ) -> Arm {
        // Unwrap seed or fall back to system entropy
        let seed = seed.unwrap_or_else(|| rand::rng().next_u64());
        let mut rng: StdRng = SeedableRng::seed_from_u64(seed);

        // Set the bounds and check the algorithm configuration
        self.genetic_algorithm.set_bounds(bounds);
        self.genetic_algorithm.validate();

<<<<<<< HEAD
        if simulation_budget < self.genetic_algorithm.population_size {
            panic!(
                "simulation_budget must be at least population_size ({})",
                self.genetic_algorithm.population_size
            );
        }
=======
        assert!(
            simulation_budget >= self.genetic_algorithm.population_size,
            "simulation_budget must be at least population_size ({})",
            self.genetic_algorithm.population_size
        );
>>>>>>> 3879b9c9

        // Initialize the Population for the Optimization
        let next_seed = rng.next_u64();
        self.initialize_population(next_seed, &opti_function);

        // Run Optimization
        let verbose = false;
        let mut simulation_used: usize = self.genetic_algorithm.population_size;
        loop {
            let mut current_indexes: Vec<i32> = Vec::new();
            let mut population: Vec<Arm> = Vec::new();

            // get first self.population_size elements from sorted tree and use value to get arm
            self.sample_average_tree
                .iter()
                .take(self.genetic_algorithm.population_size)
                .for_each(|(_key, arm_index)| {
                    population.push(self.arm_memory[*arm_index as usize].clone());
                    current_indexes.push(*arm_index);
                });

            // shuffle population
            population.shuffle(&mut rng);

            let next_seed = rng.next_u64();
            let crossover_pop = self.genetic_algorithm.crossover(next_seed, &population);

            // mutate automatically removes duplicates
            let next_seed = rng.next_u64();
            let mutated_pop = self.genetic_algorithm.mutate(next_seed, &crossover_pop);

            for individual in mutated_pop {
                if simulation_used >= simulation_budget {
<<<<<<< HEAD
                    return self.arm_memory[self.find_best_ucb(simulation_used) as usize].clone();
=======
                    return self.arm_memory[self.find_best_ucb(simulation_used) as usize]
                        .get_action_vector()
                        .to_vec();
>>>>>>> 3879b9c9
                }

                let arm_index = self.get_arm_index(&individual);

                // check if arm is in current population
                if current_indexes.contains(&arm_index) {
                    continue;
                }

                self.sample_and_update(arm_index, individual.clone(), &opti_function);
                simulation_used += 1;
            }

            for individual in population {
                if simulation_used >= simulation_budget {
                    return self.arm_memory[self.find_best_ucb(simulation_used) as usize].clone();
                }

                let arm_index = self.get_arm_index(&individual);
                self.sample_and_update(arm_index, individual.clone(), &opti_function);
                simulation_used += 1;
            }

            if verbose {
                let best_arm_index = self.find_best_ucb(simulation_used);
                print!(
                    "x: {:?}",
                    self.arm_memory[best_arm_index as usize].get_action_vector()
                );
                // get averaged function value over 50 simulations
                let mut sum = 0.0;
                for _ in 0..50 {
                    sum +=
                        self.arm_memory[best_arm_index as usize].get_function_value(&opti_function);
                }
                print!(" f(x): {:.3}", sum / 50.0);

                print!(" n: {}", simulation_used);
                // print number of pulls of best arm
                println!(
                    " n(x): {}",
                    self.arm_memory[best_arm_index as usize].get_num_pulls()
                );
            }
        }
    }
}

#[cfg(test)]
mod tests {
    use super::*;
    use std::cell::RefCell;

    #[test]
    fn test_sorted_multi_map_insert() {
        let mut map = SortedMultiMap::new();
        map.insert(FloatKey::new(1.0), 1);
        map.insert(FloatKey::new(1.0), 2);
        map.insert(FloatKey::new(2.0), 3);

        let mut iter = map.iter();

        assert_eq!(iter.next(), Some((&FloatKey::new(1.0), &1)));
        assert_eq!(iter.next(), Some((&FloatKey::new(1.0), &2)));
        assert_eq!(iter.next(), Some((&FloatKey::new(2.0), &3)));
        assert_eq!(iter.next(), None);
    }

    #[test]
    fn test_sorted_multi_map_delete() {
        let mut map = SortedMultiMap::new();
        map.insert(FloatKey::new(1.0), 1);
        map.insert(FloatKey::new(1.0), 2);
        map.insert(FloatKey::new(2.0), 3);

        assert!(map.delete(&FloatKey::new(1.0), &1));
        assert!(map.delete(&FloatKey::new(2.0), &3));
        assert!(!map.delete(&FloatKey::new(2.0), &3));

        let mut iter = map.iter();

        assert_eq!(iter.next(), Some((&FloatKey::new(1.0), &2)));
        assert_eq!(iter.next(), None);
    }

    fn mock_opti_function(_vec: &[i32]) -> f64 {
        0.0
    }

    #[test]
    fn test_evobandits_new() {
        let ga = GeneticAlgorithm {
            population_size: 10,
            mutation_rate: 0.5,
            crossover_rate: 0.9,
            mutation_span: 0.1,
            dimension: 2,
            lower_bound: vec![0, 0],
            upper_bound: vec![10, 10],
        };
        let mut evobandits = EvoBandits::new(ga);
        evobandits.initialize_population(0, &mock_opti_function);

        assert_eq!(evobandits.genetic_algorithm.population_size, 10);
        assert_eq!(evobandits.arm_memory.len(), 10);
        assert_eq!(evobandits.lookup_table.len(), 10);

        // check if there are 10  elements in sample_average_tree
        let mut count = 0;
        for _ in evobandits.sample_average_tree.iter() {
            count += 1;
        }
        assert_eq!(count, 10);
    }

    #[test]
    fn test_evobandits_get_arm_index_with_existing() {
        let ga = GeneticAlgorithm {
            population_size: 10,
            mutation_rate: 0.5,
            crossover_rate: 0.9,
            mutation_span: 0.1,
            dimension: 2,
            lower_bound: vec![0, 0],
            upper_bound: vec![10, 10],
        };
        let mut evobandits = EvoBandits::new(ga);
        let arm = Arm::new(&vec![1, 2]);
        evobandits.arm_memory.push(arm.clone());
        evobandits
            .lookup_table
            .insert(arm.get_action_vector().to_vec(), 0);
        assert_eq!(evobandits.get_arm_index(&arm), 0);
    }

    #[test]
    fn test_evobandits_max_number_pulls() {
        let ga = GeneticAlgorithm {
            population_size: 10,
            mutation_rate: 0.5,
            crossover_rate: 0.9,
            mutation_span: 0.1,
            dimension: 2,
            lower_bound: vec![0, 0],
            upper_bound: vec![10, 10],
        };
        let mut evobandits = EvoBandits::new(ga);
        evobandits.initialize_population(0, &mock_opti_function);
        assert_eq!(evobandits.max_number_pulls(), 1);
    }

    #[test]
    fn test_evobandits_find_best_ucb() {
        let ga = GeneticAlgorithm {
            population_size: 10,
            mutation_rate: 0.5,
            crossover_rate: 0.9,
            mutation_span: 0.1,
            dimension: 2,
            lower_bound: vec![0, 0],
            upper_bound: vec![10, 10],
        };
        let mut evobandits = EvoBandits::new(ga);
        evobandits.initialize_population(0, &mock_opti_function);
        assert_eq!(evobandits.find_best_ucb(100), 0);
    }

    #[test]
    fn test_evobandits_find_best_ucb_with_existing() {
        let ga = GeneticAlgorithm {
            population_size: 10,
            mutation_rate: 0.5,
            crossover_rate: 0.9,
            mutation_span: 0.1,
            dimension: 2,
            lower_bound: vec![0, 0],
            upper_bound: vec![10, 10],
        };
        let mut evobandits = EvoBandits::new(ga);

        let arm = Arm::new(&vec![1, 2]);
        evobandits.arm_memory.push(arm.clone());
        evobandits
            .lookup_table
            .insert(arm.get_action_vector().to_vec(), 0);

        let arm2 = Arm::new(&vec![1, 2]);
        evobandits.arm_memory.push(arm2.clone());
        evobandits
            .lookup_table
            .insert(arm2.get_action_vector().to_vec(), 1);

        evobandits.sample_and_update(0, arm.clone(), &mock_opti_function);
        evobandits.sample_and_update(1, arm2.clone(), &mock_opti_function);

        assert_eq!(evobandits.find_best_ucb(100), 0);
    }

    #[test]
    fn test_evobandits_sample_and_update_with_existing() {
        let ga = GeneticAlgorithm {
            population_size: 10,
            mutation_rate: 0.5,
            crossover_rate: 0.9,
            mutation_span: 0.1,
            dimension: 2,
            lower_bound: vec![0, 0],
            upper_bound: vec![10, 10],
        };
        let mut evobandits = EvoBandits::new(ga);
        evobandits.initialize_population(0, &mock_opti_function);

        let arm = Arm::new(&vec![1, 2]);
        evobandits.arm_memory.push(arm.clone());
        evobandits
            .lookup_table
            .insert(arm.get_action_vector().to_vec(), 0);

        evobandits.sample_and_update(0, arm.clone(), &mock_opti_function);

        assert_eq!(evobandits.arm_memory[0].get_num_pulls(), 2);
        assert_eq!(evobandits.arm_memory[0].get_mean_reward(), 0.0);
        assert_eq!(
            evobandits
                .lookup_table
                .get(&arm.get_action_vector().to_vec()),
            Some(&0)
        );
    }

    #[test]
    fn test_reproduction_with_seeding() {
        // Helper function that generates a evobandits result based on a specific seed.
        fn generate_result(seed: Option<u64>) -> Vec<i32> {
            let bounds = vec![(1, 100), (1, 100)];
            let mut evobandits = EvoBandits::new(Default::default());
            let result = evobandits.optimize(mock_opti_function, bounds, 100, seed);
            return result.get_action_vector().to_vec();
        }

        // The same seed should lead to the same result
        let seed = 42;
        assert_eq!(generate_result(Some(seed)), generate_result(Some(seed)));

        // A different seed should not lead to the same population
        assert_ne!(generate_result(Some(seed)), generate_result(Some(seed + 1)));
    }

    #[test]
    #[should_panic = "population_size"]
    fn test_panic_on_invalid_options() {
        // Mock bounds for testing
        let bounds = vec![(1, 100), (1, 100)];

        // Construct invalid GA (with population size 0)
        let ga = GeneticAlgorithm {
            population_size: 0,
            ..Default::default()
        };

        // Panics only, if validation from GmabOptions is integrated
        let mut evobandits = EvoBandits::new(ga);
        evobandits.optimize(mock_opti_function, bounds, 1, None);
    }

    #[test]
    fn test_evobandits_adheres_to_simulation_budget() {
        // Mock opti_function that keeps track of used simulations
        let simulation_used = RefCell::new(0);
        let mock_opti_function = |_: &[i32]| {
            *simulation_used.borrow_mut() += 1;
            0.0
        };

        // Run the optimization, then check if simulation_used matches the budget
        let simulation_budget = 1000;
        let bounds = vec![(1, 100), (1, 100)];
        let mut evobandits = EvoBandits::new(Default::default());
        evobandits.optimize(mock_opti_function, bounds, simulation_budget, None);

        assert_eq!(simulation_budget, *simulation_used.borrow_mut());
    }

    #[test]
    #[should_panic = "simulation_budget"]
    fn test_panic_on_invalid_budget() {
        // Explicity set a simulation budget that prohibits sampling an initial population
        let simulation_budget = 20;
        let ga = GeneticAlgorithm {
            population_size: simulation_budget + 1,
            ..Default::default()
        };

        // Panics only, if simulation_budget is validated
        let bounds = vec![(1, 100), (1, 100)];
        let mut evobandits = EvoBandits::new(ga);
        evobandits.optimize(mock_opti_function, bounds, simulation_budget, None);
    }
}<|MERGE_RESOLUTION|>--- conflicted
+++ resolved
@@ -158,20 +158,11 @@
         self.genetic_algorithm.set_bounds(bounds);
         self.genetic_algorithm.validate();
 
-<<<<<<< HEAD
-        if simulation_budget < self.genetic_algorithm.population_size {
-            panic!(
-                "simulation_budget must be at least population_size ({})",
-                self.genetic_algorithm.population_size
-            );
-        }
-=======
         assert!(
             simulation_budget >= self.genetic_algorithm.population_size,
             "simulation_budget must be at least population_size ({})",
             self.genetic_algorithm.population_size
         );
->>>>>>> 3879b9c9
 
         // Initialize the Population for the Optimization
         let next_seed = rng.next_u64();
@@ -205,13 +196,7 @@
 
             for individual in mutated_pop {
                 if simulation_used >= simulation_budget {
-<<<<<<< HEAD
                     return self.arm_memory[self.find_best_ucb(simulation_used) as usize].clone();
-=======
-                    return self.arm_memory[self.find_best_ucb(simulation_used) as usize]
-                        .get_action_vector()
-                        .to_vec();
->>>>>>> 3879b9c9
                 }
 
                 let arm_index = self.get_arm_index(&individual);
