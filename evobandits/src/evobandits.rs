--- conflicted
+++ resolved
@@ -1,3 +1,17 @@
+// Copyright 2025 EvoBandits
+//
+// Licensed under the Apache License, Version 2.0 (the "License");
+// you may not use this file except in compliance with the License.
+// You may obtain a copy of the License at
+//
+//     http://www.apache.org/licenses/LICENSE-2.0
+//
+// Unless required by applicable law or agreed to in writing, software
+// distributed under the License is distributed on an "AS IS" BASIS,
+// WITHOUT WARRANTIES OR CONDITIONS OF ANY KIND, either express or implied.
+// See the License for the specific language governing permissions and
+// limitations under the License.
+
 use crate::arm::{Arm, OptimizationFn};
 use crate::genetic::GeneticAlgorithm;
 use crate::sorted_multi_map::{FloatKey, SortedMultiMap};
@@ -170,7 +184,7 @@
             top_k_arms.push(next_top_arm);
         }
 
-        return top_k_arms;
+        top_k_arms
     }
 
     pub fn optimize<F: OptimizationFn>(
@@ -465,17 +479,13 @@
         fn mock_opti_function(vec: &[i32]) -> f64 {
             vec.iter().map(|&x| x as f64).sum()
         }
-        
+
         // Helper function that generates a evobandits result based on a specific seed.
         fn generate_result(seed: Option<u64>) -> Vec<i32> {
             let bounds = vec![(1, 100), (1, 100)];
             let mut evobandits = EvoBandits::new(Default::default());
-<<<<<<< HEAD
             let result = evobandits.optimize(mock_opti_function, bounds, 100, 1, seed);
             return result[0].get_action_vector().to_vec();
-=======
-            return evobandits.optimize(mock_opti_function, bounds, 100, seed);
->>>>>>> e7a9b9be
         }
 
         // The same seed should lead to the same result
