--- conflicted
+++ resolved
@@ -35,13 +35,6 @@
     study = Study(seed=42, algorithm=my_evobandits)
     study.optimize(rosenbrock_function, params, 10000, n_best=3, n_runs=2)
 
-<<<<<<< HEAD
     print("Number of Results:", len(study.results))  # matches n_best * n_runs
     for r in study.results:
-        print(r)  # params, mean_reward, num_pulls, and position and run per result
-=======
-    print("Number of Results:", len(results))  # matches n_best
-    [
-        print(r) for r in results
-    ]  # params, value, n_evaluations, and position for each result
->>>>>>> 9d307ec1
+        print(r)  # params, value, n_evaluations, position and run per result