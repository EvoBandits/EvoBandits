# Copyright 2025 EvoBandits
#
# Licensed under the Apache License, Version 2.0 (the "License");
# you may not use this file except in compliance with the License.
# You may obtain a copy of the License at
#
#     http://www.apache.org/licenses/LICENSE-2.0
#
# Unless required by applicable law or agreed to in writing, software
# distributed under the License is distributed on an "AS IS" BASIS,
# WITHOUT WARRANTIES OR CONDITIONS OF ANY KIND, either express or implied.
# See the License for the specific language governing permissions and
# limitations under the License.

from evobandits import Study, IntParam, EvoBandits


def rosenbrock_function(number: list):
    return sum(
        [
            100 * (number[i + 1] - number[i] ** 2) ** 2 + (1 - number[i]) ** 2
            for i in range(len(number) - 1)
        ]
    )


if __name__ == "__main__":
    # Define solution space for the objective
    params = {"number": IntParam(-5, 10, 2)}

    # Customize the algorithm configuration if needed
    my_evobandits = EvoBandits(population_size=100)

    # Execute the Optimization
    study = Study(seed=42, algorithm=my_evobandits)
<<<<<<< HEAD
    best_trials = study.optimize(rosenbrock_function, params, 1000)
    print(best_trials[0])

    print(study.results_df)
=======
    results = study.optimize(rosenbrock_function, params, 10000, n_best=3)

    print("Number of Results:", len(results))  # matches n_best
    [
        print(r) for r in results
    ]  # params, mean_reward, num_pulls, and position for each result
>>>>>>> a08bec5a
<|MERGE_RESOLUTION|>--- conflicted
+++ resolved
@@ -33,16 +33,11 @@
 
     # Execute the Optimization
     study = Study(seed=42, algorithm=my_evobandits)
-<<<<<<< HEAD
-    best_trials = study.optimize(rosenbrock_function, params, 1000)
-    print(best_trials[0])
-
-    print(study.results_df)
-=======
     results = study.optimize(rosenbrock_function, params, 10000, n_best=3)
 
     print("Number of Results:", len(results))  # matches n_best
     [
         print(r) for r in results
     ]  # params, mean_reward, num_pulls, and position for each result
->>>>>>> a08bec5a
+
+    print(study.results_df)