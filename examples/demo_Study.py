--- conflicted
+++ resolved
@@ -33,19 +33,10 @@
 
     # Execute the Optimization
     study = Study(seed=42, algorithm=my_evobandits)
-<<<<<<< HEAD
-    study.optimize(rosenbrock_function, params, 10000, n_best=3)
-
-    print("Number of Results:", len(study.results))  # matches n_best
-
-    for r in study.results:
-        print(r)  # params, mean_reward, num_pulls, and position for each result
-
-    print(study.results_df())  # Convert study.results to DataFrame
-=======
     study.optimize(rosenbrock_function, params, 10000, n_best=3, n_runs=2)
 
     print("Number of Results:", len(study.results))  # matches n_best * n_runs
     for r in study.results:
         print(r)  # params, value, n_evaluations, position and run per result
->>>>>>> a6181b6e
+
+    print(study.results_df())